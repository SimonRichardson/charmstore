// Copyright 2014 Canonical Ltd.
// Licensed under the AGPLv3, see LICENCE file for details.

package main

import (
	"flag"
	"fmt"
	"os"
	"strings"

	"github.com/juju/errgo"
	"github.com/juju/loggo"
	"launchpad.net/lpad"

	"github.com/juju/charmstore/config"
	"github.com/juju/charmstore/lppublish"
)

<<<<<<< HEAD
var logger = loggo.GetLogger("charmload_v4")
var failsLogger = loggo.GetLogger("charmload_v4.loadfails")
=======
var logger = loggo.GetLogger("charmload")

var (
	staging       = flag.Bool("staging", false, "use the launchpad staging server")
	storeAddr     = flag.String("storeaddr", "localhost:8080", "the address of the charmstore; overrides configuration file")
	loggingConfig = flag.String("logging-config", "", "specify log levels for modules e.g. <root>=TRACE")
	storeUser     = flag.String("u", "", "the colon separated user:password for charmstore; overrides configuration file")
	configPath    = flag.String("config", "", "path to charm store configuration file")
	limit         = flag.Int("limit", 0, "limit the number of charms/bundles to process")
	numPublishers = flag.Int("p", 10, "the number of publishers that can be run in parallel")
)
>>>>>>> b5bb9bc5

func main() {
	flag.Usage = func() {
		fmt.Fprintf(os.Stderr, "usage: charmload [flags]\n")
		flag.PrintDefaults()
		os.Exit(2)
	}
	flag.Parse()
	if err := load(); err != nil {
		fmt.Fprintf(os.Stderr, "charmload: %v\n", err)
		os.Exit(1)
	}
}

func load() error {
	if *loggingConfig != "" {
		if err := loggo.ConfigureLoggers(*loggingConfig); err != nil {
			return errgo.Notef(err, "cannot configure loggers")
		}
	}
<<<<<<< HEAD
	writer, err := os.OpenFile("charmload-err", os.O_WRONLY|os.O_APPEND|os.O_CREATE, 0666)
	if err != nil {
		return err
	}
	defer writer.Close()
	registerLoadFailsWriter(writer)
	if err != nil {
		return err
	}
	oauth := &lpad.OAuth{Anonymous: true, Consumer: "juju"}
	root, err := lpad.Login(server, oauth)
	if err != nil {
		return err
	}

	charmsDistro, err := root.Distro("charms")
	if err != nil {
		return err
	}
	tips, err := charmsDistro.BranchTips(time.Time{})
	if err != nil {
		return err
	}
	for _, tip := range tips {
		// TODO(jay) need to process bundles as well (there is a card)
		if !strings.HasSuffix(tip.UniqueName, "/trunk") {
			continue
		}
		logger.Tracef("getting uniqueNameURLs for %v", tip.UniqueName)
		branchURL, charmURL, err := uniqueNameURLs(tip.UniqueName)
		if err != nil {
			logger.Infof("could not get uniqueNameURLs for %v: %v", tip.UniqueName, err)
			continue
		}
		if tip.Revision == "" {
			logger.Errorf("skipping branch %v with no revisions", tip.UniqueName)
			continue
		} else {
			logger.Debugf("found %v with revision %v", tip.UniqueName, tip.Revision)
		}
		URLs := []*charm.URL{charmURL}
		schema, name := charmURL.Schema, charmURL.Name
		URLs = addPromulgatedCharmURLs(tip.OfficialSeries, schema, name, URLs)
		err = publishBazaarBranch(*storeURL, *storeUser, URLs, branchURL, tip.Revision)
		if err != nil {
			failsLogger.Errorf("cannot publish branch %v to charm store: %v", branchURL, err)
		}
		if _, ok := err.(*UnauthorizedError); ok {
			return err
		}

	}
	return nil
}

// addPromulgatedCharmURLs adds urls from officialSeries to
// the URLs slice for the given schema and name.
// Promulgated charms have OfficialSeries in launchpad.
func addPromulgatedCharmURLs(officialSeries []string, schema, name string, URLs []*charm.URL) []*charm.URL {
	for _, series := range officialSeries {
		nextCharmURL := &charm.URL{
			Schema:   schema,
			Name:     name,
			Revision: -1,
			Series:   series,
		}
		URLs = append(URLs, nextCharmURL)
		logger.Debugf("added URL %v to URLs list for %v", nextCharmURL, URLs[0])
	}
	return URLs
}

// uniqueNameURLs returns the branch URL and the charm URL for the
// provided Launchpad branch unique name. The unique name must be
// in the form:
//
//     ~<user>/charms/<series>/<charm name>/trunk
//
// For testing purposes, if name has a prefix preceding a string in
// this format, the prefix is stripped out for computing the charm
// URL, and the unique name is returned unchanged as the branch URL.
func uniqueNameURLs(name string) (branchURL string, charmURL *charm.URL, err error) {
	u := strings.Split(name, "/")
	if len(u) > 5 {
		u = u[len(u)-5:]
		branchURL = name
	} else {
		branchURL = "lp:" + name
	}
	if len(u) < 5 || u[1] != "charms" || u[4] != "trunk" || len(u[0]) == 0 || u[0][0] != '~' {
		return "", nil, fmt.Errorf("unsupported branch name: %s", name)
	}
	charmURL, err = charm.ParseURL(fmt.Sprintf("cs:%s/%s/%s", u[0], u[2], u[3]))
	if err != nil {
		return "", nil, err
	}
	return branchURL, charmURL, nil
}

func publishBazaarBranch(storeURL string, storeUser string, URLs []*charm.URL, branchURL string, digest string) error {
	// Retrieve the branch with a lightweight checkout, so that it
	// builds a working tree as cheaply as possible. History
	// doesn't matter here.
	tempDir, err := ioutil.TempDir("", "publish-branch-")
	if err != nil {
		return err
	}
	defer os.RemoveAll(tempDir)
	branchDir := filepath.Join(tempDir, "branch")
	logger.Debugf("running bzr checkout ... %v", branchURL)
	output, err := exec.Command("bzr", "checkout", "--lightweight", branchURL, branchDir).CombinedOutput()
	if err != nil {
		return outputErr(output, err)
=======
	var params lppublish.Params

	params.LaunchpadServer = lpad.Production
	if *staging {
		params.LaunchpadServer = lpad.Staging
>>>>>>> b5bb9bc5
	}

	// Validate the command line arguments.
	if *limit < 0 {
		return errgo.Newf("invalid limit %d", *limit)
	}
	params.Limit = *limit
	if *numPublishers < 1 {
		return errgo.Newf("invalid number of publishers %d", *numPublishers)
	}
	params.NumPublishers = *numPublishers

	var cfg *config.Config
	if *configPath != "" {
		var err error
		cfg, err = config.Read(*configPath)
		if err != nil {
			return errgo.Notef(err, "cannot read config file")
		}
		logger.Infof("config: %#v", cfg)
	}
	if *storeUser != "" {
		parts := strings.SplitN(*storeUser, ":", 2)
		if len(parts) != 2 || len(parts[0]) == 0 {
			return errgo.Newf("invalid user name:password %q", *storeUser)
		}
		params.StoreUser, params.StorePassword = parts[0], parts[1]
	} else if cfg != nil {
		params.StoreUser, params.StorePassword = cfg.AuthUsername, cfg.AuthPassword
	}
	if *storeAddr == "" {
		*storeAddr = cfg.APIAddr
	}

	params.StoreURL = "http://" + *storeAddr + "/v4/"

<<<<<<< HEAD
type UnauthorizedError struct{}

func (*UnauthorizedError) Error() string {
	return "invalid charmstore credentials"
}

func registerLoadFailsWriter(writer io.Writer) error {
	loadFailsWriter := &LoadFailsWriter{writer}
	err := loggo.RegisterWriter("loadfails", loadFailsWriter, loggo.TRACE)
	if err != nil {
		return err
	}
	return err
}

type LoadFailsWriter struct {
	w io.Writer
}

func (writer *LoadFailsWriter) Write(level loggo.Level, name, filename string, line int, timestamp time.Time, message string) {
	if name == failsLogger.Name() {
		logLine := (&loggo.DefaultFormatter{}).Format(level, name, filename, line, timestamp, message)
		fmt.Fprintf(writer.w, "%s\n", logLine)
	}
=======
	// Start the ingestion.
	if err := lppublish.PublishCharmsDistro(params); err != nil {
		return errgo.Mask(err)
	}
	return nil
>>>>>>> b5bb9bc5
}<|MERGE_RESOLUTION|>--- conflicted
+++ resolved
@@ -6,8 +6,10 @@
 import (
 	"flag"
 	"fmt"
+	"io"
 	"os"
 	"strings"
+	"time"
 
 	"github.com/juju/errgo"
 	"github.com/juju/loggo"
@@ -17,11 +19,8 @@
 	"github.com/juju/charmstore/lppublish"
 )
 
-<<<<<<< HEAD
-var logger = loggo.GetLogger("charmload_v4")
+var logger = loggo.GetLogger("charmload")
 var failsLogger = loggo.GetLogger("charmload_v4.loadfails")
-=======
-var logger = loggo.GetLogger("charmload")
 
 var (
 	staging       = flag.Bool("staging", false, "use the launchpad staging server")
@@ -32,7 +31,6 @@
 	limit         = flag.Int("limit", 0, "limit the number of charms/bundles to process")
 	numPublishers = flag.Int("p", 10, "the number of publishers that can be run in parallel")
 )
->>>>>>> b5bb9bc5
 
 func main() {
 	flag.Usage = func() {
@@ -53,127 +51,17 @@
 			return errgo.Notef(err, "cannot configure loggers")
 		}
 	}
-<<<<<<< HEAD
 	writer, err := os.OpenFile("charmload-err", os.O_WRONLY|os.O_APPEND|os.O_CREATE, 0666)
 	if err != nil {
 		return err
 	}
 	defer writer.Close()
 	registerLoadFailsWriter(writer)
-	if err != nil {
-		return err
-	}
-	oauth := &lpad.OAuth{Anonymous: true, Consumer: "juju"}
-	root, err := lpad.Login(server, oauth)
-	if err != nil {
-		return err
-	}
-
-	charmsDistro, err := root.Distro("charms")
-	if err != nil {
-		return err
-	}
-	tips, err := charmsDistro.BranchTips(time.Time{})
-	if err != nil {
-		return err
-	}
-	for _, tip := range tips {
-		// TODO(jay) need to process bundles as well (there is a card)
-		if !strings.HasSuffix(tip.UniqueName, "/trunk") {
-			continue
-		}
-		logger.Tracef("getting uniqueNameURLs for %v", tip.UniqueName)
-		branchURL, charmURL, err := uniqueNameURLs(tip.UniqueName)
-		if err != nil {
-			logger.Infof("could not get uniqueNameURLs for %v: %v", tip.UniqueName, err)
-			continue
-		}
-		if tip.Revision == "" {
-			logger.Errorf("skipping branch %v with no revisions", tip.UniqueName)
-			continue
-		} else {
-			logger.Debugf("found %v with revision %v", tip.UniqueName, tip.Revision)
-		}
-		URLs := []*charm.URL{charmURL}
-		schema, name := charmURL.Schema, charmURL.Name
-		URLs = addPromulgatedCharmURLs(tip.OfficialSeries, schema, name, URLs)
-		err = publishBazaarBranch(*storeURL, *storeUser, URLs, branchURL, tip.Revision)
-		if err != nil {
-			failsLogger.Errorf("cannot publish branch %v to charm store: %v", branchURL, err)
-		}
-		if _, ok := err.(*UnauthorizedError); ok {
-			return err
-		}
-
-	}
-	return nil
-}
-
-// addPromulgatedCharmURLs adds urls from officialSeries to
-// the URLs slice for the given schema and name.
-// Promulgated charms have OfficialSeries in launchpad.
-func addPromulgatedCharmURLs(officialSeries []string, schema, name string, URLs []*charm.URL) []*charm.URL {
-	for _, series := range officialSeries {
-		nextCharmURL := &charm.URL{
-			Schema:   schema,
-			Name:     name,
-			Revision: -1,
-			Series:   series,
-		}
-		URLs = append(URLs, nextCharmURL)
-		logger.Debugf("added URL %v to URLs list for %v", nextCharmURL, URLs[0])
-	}
-	return URLs
-}
-
-// uniqueNameURLs returns the branch URL and the charm URL for the
-// provided Launchpad branch unique name. The unique name must be
-// in the form:
-//
-//     ~<user>/charms/<series>/<charm name>/trunk
-//
-// For testing purposes, if name has a prefix preceding a string in
-// this format, the prefix is stripped out for computing the charm
-// URL, and the unique name is returned unchanged as the branch URL.
-func uniqueNameURLs(name string) (branchURL string, charmURL *charm.URL, err error) {
-	u := strings.Split(name, "/")
-	if len(u) > 5 {
-		u = u[len(u)-5:]
-		branchURL = name
-	} else {
-		branchURL = "lp:" + name
-	}
-	if len(u) < 5 || u[1] != "charms" || u[4] != "trunk" || len(u[0]) == 0 || u[0][0] != '~' {
-		return "", nil, fmt.Errorf("unsupported branch name: %s", name)
-	}
-	charmURL, err = charm.ParseURL(fmt.Sprintf("cs:%s/%s/%s", u[0], u[2], u[3]))
-	if err != nil {
-		return "", nil, err
-	}
-	return branchURL, charmURL, nil
-}
-
-func publishBazaarBranch(storeURL string, storeUser string, URLs []*charm.URL, branchURL string, digest string) error {
-	// Retrieve the branch with a lightweight checkout, so that it
-	// builds a working tree as cheaply as possible. History
-	// doesn't matter here.
-	tempDir, err := ioutil.TempDir("", "publish-branch-")
-	if err != nil {
-		return err
-	}
-	defer os.RemoveAll(tempDir)
-	branchDir := filepath.Join(tempDir, "branch")
-	logger.Debugf("running bzr checkout ... %v", branchURL)
-	output, err := exec.Command("bzr", "checkout", "--lightweight", branchURL, branchDir).CombinedOutput()
-	if err != nil {
-		return outputErr(output, err)
-=======
 	var params lppublish.Params
 
 	params.LaunchpadServer = lpad.Production
 	if *staging {
 		params.LaunchpadServer = lpad.Staging
->>>>>>> b5bb9bc5
 	}
 
 	// Validate the command line arguments.
@@ -210,11 +98,11 @@
 
 	params.StoreURL = "http://" + *storeAddr + "/v4/"
 
-<<<<<<< HEAD
-type UnauthorizedError struct{}
-
-func (*UnauthorizedError) Error() string {
-	return "invalid charmstore credentials"
+	// Start the ingestion.
+	if err := lppublish.PublishCharmsDistro(params); err != nil {
+		return errgo.Mask(err)
+	}
+	return nil
 }
 
 func registerLoadFailsWriter(writer io.Writer) error {
@@ -235,11 +123,4 @@
 		logLine := (&loggo.DefaultFormatter{}).Format(level, name, filename, line, timestamp, message)
 		fmt.Fprintf(writer.w, "%s\n", logLine)
 	}
-=======
-	// Start the ingestion.
-	if err := lppublish.PublishCharmsDistro(params); err != nil {
-		return errgo.Mask(err)
-	}
-	return nil
->>>>>>> b5bb9bc5
 }