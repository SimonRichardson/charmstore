--- conflicted
+++ resolved
@@ -53,11 +53,7 @@
 	case "DELETE":
 		return resolveId(authId(h.serveDeleteArchive))(id, w, req)
 	case "GET":
-<<<<<<< HEAD
-		return h.resolveId(h.serveGetArchive)(id, w, req)
-=======
-		return resolveId(authId(h.serveGetArchive))(id, w, req)
->>>>>>> df542b5a
+		return resolveId(h.serveGetArchive)(id, w, req)
 	case "POST", "PUT":
 		// Make sure we consume the full request body, before responding.
 		//
